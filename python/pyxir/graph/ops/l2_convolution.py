--- conflicted
+++ resolved
@@ -579,11 +579,7 @@
                                   " with {} dims"
                                   .format(len(input_layer.shapes)))
 
-<<<<<<< HEAD
-    unpadded_dims = [[0, 0]] * len(input_layer.shapes[:len(padding)])
-=======
     unpadded_dims = [[0, 0]] * len(input_layer.shapes[len(padding):])
->>>>>>> 7c72499a
     padding = unpadded_dims + [list(pad) for pad in padding]
 
     shape = TensorShape([s + p[0] + p[1]
