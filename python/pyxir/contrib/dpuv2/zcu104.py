# Copyright 2020 Xilinx Inc.
#
# Licensed under the Apache License, Version 2.0 (the "License");
# you may not use this file except in compliance with the License.
# You may obtain a copy of the License at
#
#     http://www.apache.org/licenses/LICENSE-2.0
#
# Unless required by applicable law or agreed to in writing, software
# distributed under the License is distributed on an "AS IS" BASIS,
# WITHOUT WARRANTIES OR CONDITIONS OF ANY KIND, either express or implied.
# See the License for the specific language governing permissions and
# limitations under the License.

""" Module for registering DPUv2 (now DPUCZDX8G) zcu104 target """

import os
import pyxir
import logging

from pyxir.graph.transformers import subgraph

from pyxir.contrib.target.DPUCZDX8G.zcu104 import xgraph_dpu_optimizer,\
    xgraph_dpu_quantizer, xgraph_dpu_zcu104_compiler

logger = logging.getLogger('pyxir')


def xgraph_dpuv2_zcu104_build_func(xgraph, work_dir=os.getcwd(), **kwargs):

    # TODO here or in optimizer, both?
    # DPU layers are in NHWC format because of the tensorflow
    #   intemediate structure we use to communicate with
    #   DECENT/DNNC

    return subgraph.xgraph_build_func(
        xgraph=xgraph,
        target='dpuv2-zcu104',
        xtype='DPU',
        layout='NHWC',
        work_dir=work_dir
    )

<<<<<<< HEAD

def xgraph_dpu_v2_zcu104_compiler(xgraph, **kwargs):

    meta = {
        "lib": "/usr/local/lib/libn2cube.so",
        # "vitis_dpu_kernel": "tf_resnet50_0",
        "pre_processing_pool": 4,
        "post_processing_pool": 4,
        "dpu_thread_pool": 3,
        "dpu_task_pool": 16
    }

    arch = "/opt/vitis_ai/compiler/arch/dpuv2/ZCU104/ZCU104.json"

    compiler = VAICompiler(xgraph, arch=arch, meta=meta, **kwargs)
    c_xgraph = compiler.compile()

    return c_xgraph


=======
>>>>>>> 1e553bfe
pyxir.register_target('dpuv2-zcu104',
                      xgraph_dpu_optimizer,
                      xgraph_dpu_quantizer,
                      xgraph_dpu_zcu104_compiler,
                      xgraph_dpuv2_zcu104_build_func)<|MERGE_RESOLUTION|>--- conflicted
+++ resolved
@@ -41,29 +41,6 @@
         work_dir=work_dir
     )
 
-<<<<<<< HEAD
-
-def xgraph_dpu_v2_zcu104_compiler(xgraph, **kwargs):
-
-    meta = {
-        "lib": "/usr/local/lib/libn2cube.so",
-        # "vitis_dpu_kernel": "tf_resnet50_0",
-        "pre_processing_pool": 4,
-        "post_processing_pool": 4,
-        "dpu_thread_pool": 3,
-        "dpu_task_pool": 16
-    }
-
-    arch = "/opt/vitis_ai/compiler/arch/dpuv2/ZCU104/ZCU104.json"
-
-    compiler = VAICompiler(xgraph, arch=arch, meta=meta, **kwargs)
-    c_xgraph = compiler.compile()
-
-    return c_xgraph
-
-
-=======
->>>>>>> 1e553bfe
 pyxir.register_target('dpuv2-zcu104',
                       xgraph_dpu_optimizer,
                       xgraph_dpu_quantizer,
