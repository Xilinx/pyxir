--- conflicted
+++ resolved
@@ -256,25 +256,7 @@
     return len(axes) == 2 and keepdims
 
 
-<<<<<<< HEAD
 @pyxir.register_op_support_check('DPUCADF8H', 'LeakyReLU')
-=======
-@pyxir.register_op_support_check("DPUCADF8H", "pReLU")
-def prelu_op_support(X, bXs, tXs):
-    # Type: (XLayer, List[XLayer], List[XLayer]) -> boolean
-    """ Check whether we can execute the provided pRelu operator
-        on the DPUCADF8H target """
-
-    # TODO: supported ??
-
-    # Only LeakyReLU: alpha == 0.1 supported
-    alpha = X.attrs["alpha"]
-
-    return math.isclose(alpha, 0.1, rel_tol=1e-5)
-
-
-@pyxir.register_op_support_check("DPUCADF8H", "LeakyReLU")
->>>>>>> 921322a3
 def leaky_relu_op_support(X, bXs, tXs):
     # Type: (XLayer, List[XLayer], List[XLayer]) -> boolean
     """ Check whether we can execute the provided LeakyRelu operator
