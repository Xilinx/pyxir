# Copyright 2021 Xilinx Inc.
#
# Licensed under the Apache License, Version 2.0 (the "License");
# you may not use this file except in compliance with the License.
# You may obtain a copy of the License at
#
#     http://www.apache.org/licenses/LICENSE-2.0
#
# Unless required by applicable law or agreed to in writing, software
# distributed under the License is distributed on an "AS IS" BASIS,
# WITHOUT WARRANTIES OR CONDITIONS OF ANY KIND, either express or implied.
# See the License for the specific language governing permissions and
# limitations under the License.

"""
Module for declaring and specifying supported operations for the DPUCZDX8G-kv260 target.
See https://www.xilinx.com/html_docs/vitis_ai/1_3/compiling_model.html#ztl1570696058091
"""

import math
import logging
import pyxir

from typing import List

from pyxir.graph import XLayer
from pyxir.contrib.target.components.common.op_support import (
    is_batch_norm_supported,
    is_bias_add_supported,
    is_concat_supported,
    is_conv2d_supported,
    is_conv2d_transpose_supported,
    is_padding_supported,
    is_pooling_supported,
    is_scale_supported,
)

logger = logging.getLogger("pyxir")


@pyxir.register_op_support_check("DPUCZDX8G-kv260", "BatchNorm")
def batchnorm_op_support(X: XLayer, bXs: List[XLayer], tXs: List[XLayer]) -> bool:
    """ Check whether we can execute the provided BatchNorm operator
        on the DPUCZDX8G-kv260 target """
    return is_batch_norm_supported(X, bXs, tXs, channel_parallel=16, bank_depth=2048)


@pyxir.register_op_support_check("DPUCZDX8G-kv260", "BiasAdd")
def biasadd_op_support(X: XLayer, bXs: List[XLayer], tXs: List[XLayer]) -> bool:
    """ Check whether we can execute the provided BiasAdd operator
        on the DPUCZDX8G-kv260 target """
    return is_bias_add_supported(X, bXs, tXs, channel_parallel=16, bank_depth=2048)


@pyxir.register_op_support_check("DPUCZDX8G-kv260", "Cast")
def cast_op_support(X: XLayer, bXs: List[XLayer], tXs: List[XLayer]) -> bool:
    """ Check whether we can execute the provided Cast operator
        on the DPUCZDX8G-kv260 target """
    dtype = X.attrs["dtype"]
    return dtype == "float32"


@pyxir.register_op_support_check("DPUCZDX8G-kv260", "Concat")
def concat_op_support(X: XLayer, bXs: List[XLayer], tXs: List[XLayer]) -> bool:
    """ Check whether we can execute the provided Concat operator
        on the DPUCZDX8G-kv260 target """
    return is_concat_supported(X, bXs, tXs, channel_parallel=16, bank_depth=2048)


@pyxir.register_op_support_check("DPUCZDX8G-kv260", "Convolution")
def conv2d_op_support(X: XLayer, bXs: List[XLayer], tXs: List[XLayer]) -> bool:
    """ Check whether we can execute the provided Conv2D operator
        on the DPUCZDX8G-kv260 target """
    return is_conv2d_supported(
        X,
        bXs,
        tXs,
        channel_parallel=16,
        bank_depth=2048,
        max_stride=8,
        min_stride=1,
        depthwise_supported=True,
    )


@pyxir.register_op_support_check("DPUCZDX8G-kv260", "Conv2DTranspose")
def conv2d_transpose_op_support(
    X: XLayer, bXs: List[XLayer], tXs: List[XLayer]
) -> bool:
    """Check whether we can execute the provided Conv2DTranspose operator
       on the DPUCZDX8G-kv260 target"""
    return is_conv2d_transpose_supported(
        X, bXs, tXs, channel_parallel=16, bank_depth=2048, max_stride=16, min_stride=1
    )


@pyxir.register_op_support_check("DPUCZDX8G-kv260", "DPU")
def DPUCZDX8G_kv260_op_support(X: XLayer, bXs: List[XLayer], tXs: List[XLayer]) -> bool:
    """ Check whether we can execute the provided DPU operator
        on the DPUCZDX8G-kv260 target """
    return True


@pyxir.register_op_support_check("DPUCZDX8G-kv260", "Eltwise")
def eltwise_op_support(X: XLayer, bXs: List[XLayer], tXs: List[XLayer]) -> bool:
    """Check whether we can execute the provided Eltwise operator
       on the DPUCZDX8G-kv260 target"""
    return True


@pyxir.register_op_support_check("DPUCZDX8G-kv260", "Maximum")
def maximum_op_support(X: XLayer, bXs: List[XLayer], tXs: List[XLayer]) -> bool:
    """Check whether we can execute the provided Maximum operator
        on the DPUCZDX8G-kv260 target
    Return true if part of leaky relu pattern    
    """
    # check whether part of leaky relu
    return "patterns" in X.attrs and "LeakyReLU" in X.attrs["patterns"]


@pyxir.register_op_support_check("DPUCZDX8G-kv260", "Pad")
def pad_op_support(X: XLayer, bXs: List[XLayer], tXs: List[XLayer]) -> bool:
    """ Check whether we can execute the provided Padding operator
        on the DPUCZDX8G-kv260 target """
    return is_padding_supported(X, bXs, tXs)


@pyxir.register_op_support_check("DPUCZDX8G-kv260", "Pooling")
def pooling_op_support(X: XLayer, bXs: List[XLayer], tXs: List[XLayer]) -> bool:
    """ Check whether we can execute the provided Pooling operator
        on the DPUCZDX8G-kv260 target """
    return is_pooling_supported(
        X=X,
        bXs=bXs,
        tXs=tXs,
        channel_parallel=16,
        bank_depth=2048,
        max_pool_min_kernel=2,
        max_pool_max_kernel=8,
        max_pool_min_stride=1,
        max_pool_max_stride=8,
        avg_pool_min_kernel=2,
        avg_pool_max_kernel=8,
        avg_pool_min_stride=1,
        avg_pool_max_stride=8,
    )


@pyxir.register_op_support_check("DPUCZDX8G-kv260", "Mean")
def mean_op_support(X: XLayer, bXs: List[XLayer], tXs: List[XLayer]) -> bool:
    """ Check whether we can execute the provided Mean operator
        on the DPUCZDX8G-kv260 target """
    axes = X.attrs["axes"]
    keepdims = X.attrs["keepdims"]
    return len(axes) == 2 and keepdims


@pyxir.register_op_support_check("DPUCZDX8G-kv260", "LeakyReLU")
def leaky_relu_op_support(X: XLayer, bXs: List[XLayer], tXs: List[XLayer]) -> bool:
    """ Check whether we can execute the provided LeakyRelu operator
        on the DPUCZDX8G-kv260 target """
    assert len(bXs) == 1
    bX = bXs[0]
    alpha = X.attrs["alpha"]
    # LeakyRelu not supported after depthwise conv2d
    return math.isclose(alpha, 0.1, rel_tol=1e-5) and bX.type[0] in [
        "Convolution",
        "Conv2DTranspose",
        "BatchNorm",
        "BiasAdd",
        "Scale",
    ]


<<<<<<< HEAD
=======
@pyxir.register_op_support_check("DPUCZDX8G-kv260", "pReLU")
def prelu_op_support(X: XLayer, bXs: List[XLayer], tXs: List[XLayer]) -> bool:
    """ Check whether we can execute the provided pRelu operator
        on the DPUCZDX8G-kv260 target """
    # Only LeakyReLU: alpha == 0.1 supported
    assert len(bXs) == 1
    bX = bXs[0]
    alpha = X.attrs["alpha"]
    # LeakyRelu not supported after depthwise conv2d
    return math.isclose(alpha, 0.1, rel_tol=1e-5) and bX.type[0] in [
        "Convolution",
        "Conv2DTranspose",
        "BatchNorm",
        "BiasAdd",
        "Scale",
    ]


>>>>>>> 921322a3
@pyxir.register_op_support_check("DPUCZDX8G-kv260", "ReLU")
def relu_op_support(X: XLayer, bXs: List[XLayer], tXs: List[XLayer]) -> bool:
    """ Check whether we can execute the provided ReLU operator
        on the DPUCZDX8G-kv260 target """
    assert len(bXs) == 1
    bX = bXs[0]
    return bX.type[0] in set(
        ["Convolution", "Conv2DTranspose", "Eltwise", "BatchNorm", "BiasAdd", "Scale"]
    )


@pyxir.register_op_support_check("DPUCZDX8G-kv260", "ReLU6")
def relu6_op_support(X: XLayer, bXs: List[XLayer], tXs: List[XLayer]) -> bool:
    """ Check whether we can execute the provided ReLU6 operator
        on the DPUCZDX8G-kv260 target """
    assert len(bXs) == 1
    bX = bXs[0]
    return bX.type[0] in set(
        ["Convolution", "Conv2DTranspose", "Eltwise", "BatchNorm", "Scale"]
    )


@pyxir.register_op_support_check("DPUCZDX8G-kv260", "Scale")
def scale_op_support(X: XLayer, bXs: List[XLayer], tXs: List[XLayer]) -> bool:
    """ Check whether we can execute the provided Scale operator
        on the DPUCZDX8G-kv260 target """
    return is_scale_supported(X, bXs, tXs, channel_parallel=16, bank_depth=2048)


@pyxir.register_op_support_check("DPUCZDX8G-kv260", "Upsampling2D")
def upsampling_op_support(X: XLayer, bXs: List[XLayer], tXs: List[XLayer]) -> bool:
    """ Check whether we can execute the provided Upsampling2D operator
        on the DPUCZDX8G-kv260 target """
    # TODO
    method = X.attrs["method"]
    return method == "nearest_neighbor"<|MERGE_RESOLUTION|>--- conflicted
+++ resolved
@@ -172,27 +172,6 @@
     ]
 
 
-<<<<<<< HEAD
-=======
-@pyxir.register_op_support_check("DPUCZDX8G-kv260", "pReLU")
-def prelu_op_support(X: XLayer, bXs: List[XLayer], tXs: List[XLayer]) -> bool:
-    """ Check whether we can execute the provided pRelu operator
-        on the DPUCZDX8G-kv260 target """
-    # Only LeakyReLU: alpha == 0.1 supported
-    assert len(bXs) == 1
-    bX = bXs[0]
-    alpha = X.attrs["alpha"]
-    # LeakyRelu not supported after depthwise conv2d
-    return math.isclose(alpha, 0.1, rel_tol=1e-5) and bX.type[0] in [
-        "Convolution",
-        "Conv2DTranspose",
-        "BatchNorm",
-        "BiasAdd",
-        "Scale",
-    ]
-
-
->>>>>>> 921322a3
 @pyxir.register_op_support_check("DPUCZDX8G-kv260", "ReLU")
 def relu_op_support(X: XLayer, bXs: List[XLayer], tXs: List[XLayer]) -> bool:
     """ Check whether we can execute the provided ReLU operator
