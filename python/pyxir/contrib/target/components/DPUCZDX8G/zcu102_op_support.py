--- conflicted
+++ resolved
@@ -312,25 +312,7 @@
     return math.isclose(alpha, 0.1, rel_tol=1e-5)
 
 
-<<<<<<< HEAD
 @pyxir.register_op_support_check('DPUCZDX8G-zcu102', 'ReLU')
-=======
-@pyxir.register_op_support_check("DPUCZDX8G-zcu102", "pReLU")
-def prelu_op_support(X, bXs, tXs):
-    # Type: (XLayer, List[XLayer], List[XLayer]) -> boolean
-    """ Check whether we can execute the provided pRelu operator
-        on the zcu102 target """
-
-    # TODO: position?
-
-    # Only LeakyReLU: alpha == 0.1 supported
-    alpha = X.attrs["alpha"]
-
-    return math.isclose(alpha, 0.1, rel_tol=1e-5)
-
-
-@pyxir.register_op_support_check("DPUCZDX8G-zcu102", "ReLU")
->>>>>>> 921322a3
 def relu_op_support(X, bXs, tXs):
     # Type: (XLayer, List[XLayer], List[XLayer]) -> boolean
     """ Check whether we can execute the provided ReLU operator
