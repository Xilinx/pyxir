--- conflicted
+++ resolved
@@ -62,17 +62,13 @@
     std::vector<int> out_tensor_order_;
 
     std::unordered_set<std::string> supported_ops_ =
-<<<<<<< HEAD
-      {"Input", "Output", "DPUV1", "DPUV2", "Tuple", "TupleGetItem", "Transpose"};
+      {"Input", "Output", "DPUV1", "DPUV2", "DPU", "Tuple", "TupleGetItem", "Transpose"};
 
     std::vector<std::unique_ptr<KernelFunc>> kernel_funcs_;
     std::vector<XLayerHolder> Xs_;
 
     DpuFunc dpu_func_;
     XLayerHolder dpu_X_;
-=======
-      {"Input", "Output", "DPU", "TupleGetItem"};
->>>>>>> 1e553bfe
 };
 
 } // vai_rt
