/*
 *  Copyright 2020 Xilinx Inc.
 *
 *  Licensed under the Apache License, Version 2.0 (the "License");
 *  you may not use this file except in compliance with the License.
 *  You may obtain a copy of the License at
 *  
 *      http://www.apache.org/licenses/LICENSE-2.0
 *  
 *  Unless required by applicable law or agreed to in writing, software
 *  distributed under the License is distributed on an "AS IS" BASIS,
 *  WITHOUT WARRANTIES OR CONDITIONS OF ANY KIND, either express or implied.
 *  See the License for the specific language governing permissions and
 *  limitations under the License.
 */

#include <cstdlib>
#include <cassert>
#include <algorithm>
#include <unordered_map>
#include <chrono>

#include "vai_compute_func.hpp"
#include "dpu_func.hpp"

#include "pyxir/common/util.hpp"
#include "../cpu/input.hpp"
#include "../cpu/transpose.hpp"
#include "../cpu/tuple_get_item.hpp"
#include "../cpu/tuple.hpp"


void vaiDebugMsg(const char * msg, const char *funcname,
                 const char *fname, int lineno) {
  std::cout << "PYXIR(VITISAI(" << funcname << "): " << msg << " (" 
    << fname << ":" << lineno << ")" << std::endl;
}

namespace pyxir {
namespace runtime {
namespace vai_rt {

VaiComputeFunc::VaiComputeFunc(
  XGraphHolder &xg,
  const std::string &target,
  const std::vector<std::string> &in_tensor_names,
  const std::vector<std::string> &out_tensor_names)
  : xg_(xg), target_(target)
{

  for (const std::string &itn : in_tensor_names)
    in_tensor_names_.push_back(pyxir::stringify(itn));

  for (const std::string &otn : out_tensor_names)
    out_tensor_names_.push_back(pyxir::stringify(otn));
  
  // Check whether we can execute all layers of this XGraph and find
  //  the DPU layer
  for (std::string &xl_name : xg->get_layer_names())
  {
    XLayerHolder X = xg->get(xl_name);

    if (X->xtype[0] == "DPUV1" || X->xtype[0] == "DPUV2") {
      std::unique_ptr<KernelFunc> dpu_func(new DpuFunc(X)); 
      kernel_funcs_.push_back(std::move(dpu_func));
    } else if (X->xtype[0] == "Input") {
      // Skip input as it's an identity operation
      std::unique_ptr<KernelFunc> input_func(new cpu::InputFunc(X));
      kernel_funcs_.push_back(std::move(input_func));
    } else if (X->xtype[0] == "TupleGetItem") {
      std::unique_ptr<KernelFunc> tgi_func(new cpu::TupleGetItemFunc(X));
      kernel_funcs_.push_back(std::move(tgi_func));
    } else if (X->xtype[0] == "Tuple") {
      std::unique_ptr<KernelFunc> tuple_func(new cpu::TupleFunc(X));
      kernel_funcs_.push_back(std::move(tuple_func));
    } else if (X->xtype[0] == "Transpose") {
      std::unique_ptr<KernelFunc> transpose_func(new cpu::TransposeFunc(X));
      kernel_funcs_.push_back(std::move(transpose_func));
    } else {
      throw std::invalid_argument("VAI Runtime got unsupported operation of"
                                  " type: " + X->xtype[0]);
<<<<<<< HEAD
=======
    else if (X->xtype[0] == "DPU")
      dpu_X = X;
  }

  std::vector<std::string> dpu_in_tensor_names = dpu_X->bottoms;
  std::vector<std::string> dpu_internal_in_tensor_names
    = dpu_X->get_attr("input_names").get_strings();
  
  // assert(in_tensor_names_.size() == dpu_in_tensor_names.size());
  assert(dpu_in_tensor_names.size() == dpu_internal_in_tensor_names.size());
  for (const std::string &itn : in_tensor_names) {
    if (std::find(dpu_in_tensor_names.begin(), dpu_in_tensor_names.end(),
        pyxir::stringify(itn)) != dpu_in_tensor_names.end()) {
      std::vector<std::string>::iterator iter = std::find_if(
        dpu_in_tensor_names.begin(),
        dpu_in_tensor_names.end(),
        [itn](const std::string &elem) { return elem == pyxir::stringify(itn); });
      size_t index = std::distance(dpu_in_tensor_names.begin(), iter);
      
      if (index < dpu_in_tensor_names.size()) {
        in_tensor_names_.push_back(dpu_internal_in_tensor_names[index]);
  	  } else {
        throw std::runtime_error("Could not find input tensor '" 
          + pyxir::stringify(itn) 
          + "' inside Vitis-AI accelerator input tensors");
      }
    }
  }

  std::vector<std::string> dpu_out_tensor_names = dpu_X->tops;
  // assert(out_tensor_names_.size() == dpu_out_tensor_names.size());
  for (const std::string &otn : out_tensor_names) {
    if (std::find(dpu_X->tops.begin(), dpu_X->tops.end(), pyxir::stringify(otn))
        != dpu_X->tops.end()) {
      out_tensor_names_.push_back(pyxir::stringify(otn));
  	} else {
      throw std::runtime_error("Could not find output tensor '" 
        + pyxir::stringify(otn) 
        + "' inside Vitis-AI accelerator input tensors");
    }
  }
  
  std::unordered_map<std::string, std::string> rt_in_map = 
    dpu_X->get_attr("rt_in_map").get_map_str_str();
  std::unordered_map<std::string, std::string> rt_out_map = 
    dpu_X->get_attr("rt_out_map").get_map_str_str();
  // assert(in_tensor_names_.size() == rt_in_map.size());
  // assert(out_tensor_names_.size() == rt_out_map.size());
  
  vaiDebug("Before DpuRunner init");
  // Setup DPU runner
  // If PX_BUILD_DIR environment variable is set, we use that directory
  //   to setup the DpuRunner
  std::string model_path;
  const char *env_build_dir = std::getenv("PX_BUILD_DIR");
  if (env_build_dir != NULL) {
    model_path = env_build_dir;
  } else {
    model_path = dpu_X->get_attr("work_dir").get_string();
  }

  auto dpu_runners = vitis::ai::DpuRunner::create_dpu_runner(model_path);
  dpu_runner_ = std::move(dpu_runners[0]);

  if(dpu_runner_->get_tensor_format() != vitis::ai::DpuRunner::TensorFormat::NCHW) {
    vaiDebug("Invalid tensor format NHWC");
  }
  vaiDebug("After DpuRunner init");
  
  dpu_runner_in_tensors_ = dpu_runner_->get_input_tensors();
  dpu_runner_out_tensors_ = dpu_runner_->get_output_tensors();
  assert(dpu_runner_in_tensors_.size() == dpu_in_tensor_names.size());
  assert(dpu_runner_out_tensors_.size() == dpu_out_tensor_names.size());

  std::vector<std::string> dpu_runner_in_tensor_names;
  std::transform(dpu_runner_in_tensors_.begin(), dpu_runner_in_tensors_.end(),
   std::back_inserter(dpu_runner_in_tensor_names),
   [](vitis::ai::Tensor* t) -> const std::string & { return t->get_name(); });

  std::vector<std::string> dpu_runner_out_tensor_names;
  std::transform(dpu_runner_out_tensors_.begin(), dpu_runner_out_tensors_.end(),
   std::back_inserter(dpu_runner_out_tensor_names),
   [](vitis::ai::Tensor* t) -> const std::string & { return t->get_name(); });

  std::vector<std::string> rt_in_names;
  std::transform(in_tensor_names_.begin(), in_tensor_names_.end(),
   std::back_inserter(rt_in_names),
   [&rt_in_map](const std::string &elem)
   -> const std::string & { return rt_in_map[elem]; });

  for (int i = 0; i < in_tensor_names_.size(); ++i)
  {
    std::string dpu_in_name = dpu_runner_in_tensor_names[i];

    std::vector<std::string>::iterator iter = std::find_if(
      rt_in_names.begin(), rt_in_names.end(),
      [dpu_in_name](const std::string &elem) { return elem == dpu_in_name; });
    size_t index = std::distance(rt_in_names.begin(), iter);
    if (index == rt_in_names.size())
    {
      throw std::runtime_error("DPU in tensor: " + dpu_in_name 
        + " not found in model runtime naming map.");
    }
    else 
    {
      in_tensor_order_.push_back(index);
>>>>>>> 1e553bfe
    }

    Xs_.push_back(X);
  }

  // dpu_func_ = DpuFunc(dpu_X_);
}

void VaiComputeFunc::operator()(
  std::vector<XBufferHolder> &in_tensors,
  std::vector<XBufferHolder> &out_tensors)
{
  vaiDebug("Inside VaiComputeFunc::()");
  auto start_vai = std::chrono::high_resolution_clock::now();

  std::unordered_map<std::string, std::vector<XBufferHolder>> int_res;

  for (int i = 0; i < in_tensors.size(); ++i) {
    std::vector<XBufferHolder> in_v{in_tensors[i]};
    int_res[in_tensor_names_[i]] = std::move(in_v);
  }

  for (int i = 0; i < out_tensors.size(); ++i) {
    std::vector<XBufferHolder> out_v{out_tensors[i]};
    int_res[out_tensor_names_[i]] = std::move(out_v);
    // std::string otn = out_tensor_names_[i];
    // int_res[otn] = out_tensors[i];
  }

  std::vector<XBufferHolder> dpu_in;
  std::vector<XBufferHolder> dpu_out;

  auto stop_init = std::chrono::high_resolution_clock::now();
  std::cout << "Init time: " << std::chrono::duration_cast<std::chrono::microseconds>(stop_init-start_vai).count() << std::endl;

  for (int i = 0; i < Xs_.size(); ++i) {
    auto start_k_begin = std::chrono::high_resolution_clock::now();
    dpu_in.clear();
    dpu_out.clear();
    auto stop_clear = std::chrono::high_resolution_clock::now();
    std::cout << "Clear time: " << Xs_[i]->name << ": " << std::chrono::duration_cast<std::chrono::microseconds>(stop_clear-start_k_begin).count() << std::endl;

    XLayerHolder &X = Xs_[i];

    if (X->bottoms.empty())
      dpu_in.insert(dpu_in.end(), int_res[X->name].begin(),  int_res[X->name].end());

    for (const std::string &itn : X->bottoms)
      dpu_in.insert(dpu_in.end(), int_res[itn].begin(),  int_res[itn].end());

    // for (const std::string &otn : X->tops) {
    const std::string &otn = X->name;
    if (int_res.find(otn) != int_res.end())
      dpu_out.insert(dpu_out.end(), int_res[otn].begin(), int_res[otn].end());
    
    auto start_k = std::chrono::high_resolution_clock::now();
    kernel_funcs_[i]->operator()(dpu_in, dpu_out);
    auto stop_k = std::chrono::high_resolution_clock::now();

    std::cout << "Kernel time: " << X->name << ": " << std::chrono::duration_cast<std::chrono::microseconds>(stop_k-start_k).count() << std::endl;
    std::cout << "Time: " << X->name << ": " << std::chrono::duration_cast<std::chrono::microseconds>(stop_k-start_k_begin).count() << std::endl;
    
    int_res[otn] = dpu_out;
  }

  // for (const std::string &itn : dpu_in_tensor_names)
  //   dpu_in.push_back(int_res[itn]);

  // for (const std::string &otn : dpu_out_tensor_names)
  //   dpu_out.push_back(int_res[otn]);

  // auto start = std::chrono::high_resolution_clock::now();
  // dpu_func_(dpu_in, dpu_out);
  auto stop = std::chrono::high_resolution_clock::now();

  // std::cout << "Dpu Time: " << std::chrono::duration_cast<std::chrono::microseconds>(stop-start).count() << std::endl;
  std::cout << "Vai Compute Func Time: " << std::chrono::duration_cast<std::chrono::microseconds>(stop-start_vai).count() << std::endl;

}

} // vai_rt
} // namespace runtime
} // namespace pyxir<|MERGE_RESOLUTION|>--- conflicted
+++ resolved
@@ -60,7 +60,7 @@
   {
     XLayerHolder X = xg->get(xl_name);
 
-    if (X->xtype[0] == "DPUV1" || X->xtype[0] == "DPUV2") {
+    if (X->xtype[0] == "DPU" || X->xtype[0] == "DPUV1" || X->xtype[0] == "DPUV2") {
       std::unique_ptr<KernelFunc> dpu_func(new DpuFunc(X)); 
       kernel_funcs_.push_back(std::move(dpu_func));
     } else if (X->xtype[0] == "Input") {
@@ -79,115 +79,6 @@
     } else {
       throw std::invalid_argument("VAI Runtime got unsupported operation of"
                                   " type: " + X->xtype[0]);
-<<<<<<< HEAD
-=======
-    else if (X->xtype[0] == "DPU")
-      dpu_X = X;
-  }
-
-  std::vector<std::string> dpu_in_tensor_names = dpu_X->bottoms;
-  std::vector<std::string> dpu_internal_in_tensor_names
-    = dpu_X->get_attr("input_names").get_strings();
-  
-  // assert(in_tensor_names_.size() == dpu_in_tensor_names.size());
-  assert(dpu_in_tensor_names.size() == dpu_internal_in_tensor_names.size());
-  for (const std::string &itn : in_tensor_names) {
-    if (std::find(dpu_in_tensor_names.begin(), dpu_in_tensor_names.end(),
-        pyxir::stringify(itn)) != dpu_in_tensor_names.end()) {
-      std::vector<std::string>::iterator iter = std::find_if(
-        dpu_in_tensor_names.begin(),
-        dpu_in_tensor_names.end(),
-        [itn](const std::string &elem) { return elem == pyxir::stringify(itn); });
-      size_t index = std::distance(dpu_in_tensor_names.begin(), iter);
-      
-      if (index < dpu_in_tensor_names.size()) {
-        in_tensor_names_.push_back(dpu_internal_in_tensor_names[index]);
-  	  } else {
-        throw std::runtime_error("Could not find input tensor '" 
-          + pyxir::stringify(itn) 
-          + "' inside Vitis-AI accelerator input tensors");
-      }
-    }
-  }
-
-  std::vector<std::string> dpu_out_tensor_names = dpu_X->tops;
-  // assert(out_tensor_names_.size() == dpu_out_tensor_names.size());
-  for (const std::string &otn : out_tensor_names) {
-    if (std::find(dpu_X->tops.begin(), dpu_X->tops.end(), pyxir::stringify(otn))
-        != dpu_X->tops.end()) {
-      out_tensor_names_.push_back(pyxir::stringify(otn));
-  	} else {
-      throw std::runtime_error("Could not find output tensor '" 
-        + pyxir::stringify(otn) 
-        + "' inside Vitis-AI accelerator input tensors");
-    }
-  }
-  
-  std::unordered_map<std::string, std::string> rt_in_map = 
-    dpu_X->get_attr("rt_in_map").get_map_str_str();
-  std::unordered_map<std::string, std::string> rt_out_map = 
-    dpu_X->get_attr("rt_out_map").get_map_str_str();
-  // assert(in_tensor_names_.size() == rt_in_map.size());
-  // assert(out_tensor_names_.size() == rt_out_map.size());
-  
-  vaiDebug("Before DpuRunner init");
-  // Setup DPU runner
-  // If PX_BUILD_DIR environment variable is set, we use that directory
-  //   to setup the DpuRunner
-  std::string model_path;
-  const char *env_build_dir = std::getenv("PX_BUILD_DIR");
-  if (env_build_dir != NULL) {
-    model_path = env_build_dir;
-  } else {
-    model_path = dpu_X->get_attr("work_dir").get_string();
-  }
-
-  auto dpu_runners = vitis::ai::DpuRunner::create_dpu_runner(model_path);
-  dpu_runner_ = std::move(dpu_runners[0]);
-
-  if(dpu_runner_->get_tensor_format() != vitis::ai::DpuRunner::TensorFormat::NCHW) {
-    vaiDebug("Invalid tensor format NHWC");
-  }
-  vaiDebug("After DpuRunner init");
-  
-  dpu_runner_in_tensors_ = dpu_runner_->get_input_tensors();
-  dpu_runner_out_tensors_ = dpu_runner_->get_output_tensors();
-  assert(dpu_runner_in_tensors_.size() == dpu_in_tensor_names.size());
-  assert(dpu_runner_out_tensors_.size() == dpu_out_tensor_names.size());
-
-  std::vector<std::string> dpu_runner_in_tensor_names;
-  std::transform(dpu_runner_in_tensors_.begin(), dpu_runner_in_tensors_.end(),
-   std::back_inserter(dpu_runner_in_tensor_names),
-   [](vitis::ai::Tensor* t) -> const std::string & { return t->get_name(); });
-
-  std::vector<std::string> dpu_runner_out_tensor_names;
-  std::transform(dpu_runner_out_tensors_.begin(), dpu_runner_out_tensors_.end(),
-   std::back_inserter(dpu_runner_out_tensor_names),
-   [](vitis::ai::Tensor* t) -> const std::string & { return t->get_name(); });
-
-  std::vector<std::string> rt_in_names;
-  std::transform(in_tensor_names_.begin(), in_tensor_names_.end(),
-   std::back_inserter(rt_in_names),
-   [&rt_in_map](const std::string &elem)
-   -> const std::string & { return rt_in_map[elem]; });
-
-  for (int i = 0; i < in_tensor_names_.size(); ++i)
-  {
-    std::string dpu_in_name = dpu_runner_in_tensor_names[i];
-
-    std::vector<std::string>::iterator iter = std::find_if(
-      rt_in_names.begin(), rt_in_names.end(),
-      [dpu_in_name](const std::string &elem) { return elem == dpu_in_name; });
-    size_t index = std::distance(rt_in_names.begin(), iter);
-    if (index == rt_in_names.size())
-    {
-      throw std::runtime_error("DPU in tensor: " + dpu_in_name 
-        + " not found in model runtime naming map.");
-    }
-    else 
-    {
-      in_tensor_order_.push_back(index);
->>>>>>> 1e553bfe
     }
 
     Xs_.push_back(X);
